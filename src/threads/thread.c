#include "threads/thread.h"
#include <debug.h>
#include <stddef.h>
#include <random.h>
#include <stdio.h>
#include <string.h>
#include "threads/flags.h"
#include "threads/interrupt.h"
#include "threads/intr-stubs.h"
#include "threads/palloc.h"
#include "threads/switch.h"
#include "threads/synch.h"
#include "threads/vaddr.h"
#ifdef USERPROG
#include "userprog/process.h"
#endif

/* Random value for struct thread's `magic' member.
   Used to detect stack overflow.  See the big comment at the top
   of thread.h for details. */
#define THREAD_MAGIC 0xcd6abf4b

/* List of processes in THREAD_READY state, that is, processes
   that are ready to run but not actually running. */
static struct list ready_list;

/* List of all processes.  Processes are added to this list
   when they are first scheduled and removed when they exit. */
static struct list all_list;

/* Idle thread. */
static struct thread *idle_thread;

/* Initial thread, the thread running init.c:main(). */
static struct thread *initial_thread;

/* Lock used by allocate_tid(). */
static struct lock tid_lock;

/* Stack frame for kernel_thread(). */
struct kernel_thread_frame 
  {
    void *eip;                  /* Return address. */
    thread_func *function;      /* Function to call. */
    void *aux;                  /* Auxiliary data for function. */
  };

  // List of threads that are asleep
  static struct list sleep_list;

/* Statistics. */
static long long idle_ticks;    /* # of timer ticks spent idle. */
static long long kernel_ticks;  /* # of timer ticks in kernel threads. */
static long long user_ticks;    /* # of timer ticks in user programs. */

/* Scheduling. */
#define TIME_SLICE 4            /* # of timer ticks to give each thread. */
static unsigned thread_ticks;   /* # of timer ticks since last yield. */

/* If false (default), use round-robin scheduler.
   If true, use multi-level feedback queue scheduler.
   Controlled by kernel command-line option "-o mlfqs". */
bool thread_mlfqs;

static void kernel_thread (thread_func *, void *aux);

static void idle (void *aux UNUSED);
static struct thread *running_thread (void);
static struct thread *next_thread_to_run (void);
static void init_thread (struct thread *, const char *name, int priority);
static bool is_thread (struct thread *) UNUSED;
static void *alloc_frame (struct thread *, size_t size);
static void schedule (void);
void thread_schedule_tail (struct thread *prev);
static tid_t allocate_tid (void);

//Used to keep the list of currently sleeping threads in the correct order
static bool sleeping_thread_comparison (const struct list_elem *a, const struct list_elem *b, void *aux UNUSED);

/* Initializes the threading system by transforming the code
   that's currently running into a thread.  This can't work in
   general and it is possible in this case only because loader.S
   was careful to put the bottom of the stack at a page boundary.

   Also initializes the run queue and the tid lock.

   After calling this function, be sure to initialize the page
   allocator before trying to create any threads with
   thread_create().

   It is not safe to call thread_current() until this function
   finishes. */
void
thread_init (void) 
{
  ASSERT (intr_get_level () == INTR_OFF);

  lock_init (&tid_lock);
  list_init (&ready_list);
  list_init (&all_list);
  list_init (&sleep_list);

  /* Set up a thread structure for the running thread. */
  initial_thread = running_thread ();
  init_thread (initial_thread, "main", PRI_DEFAULT);
  initial_thread->status = THREAD_RUNNING;
  initial_thread->tid = allocate_tid ();


}

/* Starts preemptive thread scheduling by enabling interrupts.
   Also creates the idle thread. */
void
thread_start (void) 
{
  /* Create the idle thread. */
  struct semaphore idle_started;
  sema_init (&idle_started, 0);
  thread_create ("idle", PRI_MIN, idle, &idle_started);

  /* Start preemptive thread scheduling. */
  intr_enable ();

  /* Wait for the idle thread to initialize idle_thread. */
  sema_down (&idle_started);
}

/* Called by the timer interrupt handler at each timer tick.
   Thus, this function runs in an external interrupt context. */
void
thread_tick (void) 
{
  struct thread *t = thread_current ();
  struct thread *sleeping_thread;
  struct list_elem *e;

  /* Update statistics. */
  if (t == idle_thread)
    idle_ticks++;
#ifdef USERPROG
  else if (t->pagedir != NULL)
    user_ticks++;
#endif
  else
    kernel_ticks++;

  /* Enforce preemption. */
  if (++thread_ticks >= TIME_SLICE)
    intr_yield_on_return ();

  //Wake up any sleeping threads
  if (!list_empty (&sleep_list))
  {
    sleeping_thread = list_entry(list_front(&sleep_list), struct thread, sleep_elem);
    sleeping_thread->wakeup_tick -= 1;
    for (e = list_begin (&sleep_list); e != list_end (&sleep_list); )
    {
      sleeping_thread = list_entry (e, struct thread, sleep_elem);
      if (sleeping_thread->wakeup_tick > 0)
      {
        break;
      }
      e = list_remove (e);
      thread_unblock (sleeping_thread);
    }
  }
}

/* Prints thread statistics. */
void
thread_print_stats (void) 
{
  printf ("Thread: %lld idle ticks, %lld kernel ticks, %lld user ticks\n",
          idle_ticks, kernel_ticks, user_ticks);
}

/* Creates a new kernel thread named NAME with the given initial
   PRIORITY, which executes FUNCTION passing AUX as the argument,
   and adds it to the ready queue.  Returns the thread identifier
   for the new thread, or TID_ERROR if creation fails.

   If thread_start() has been called, then the new thread may be
   scheduled before thread_create() returns.  It could even exit
   before thread_create() returns.  Contrariwise, the original
   thread may run for any amount of time before the new thread is
   scheduled.  Use a semaphore or some other form of
   synchronization if you need to ensure ordering.

   The code provided sets the new thread's `priority' member to
   PRIORITY, but no actual priority scheduling is implemented.
   Priority scheduling is the goal of Problem 1-3. */
tid_t
thread_create (const char *name, int priority,
               thread_func *function, void *aux) 
{
  struct thread *t;
  struct kernel_thread_frame *kf;
  struct switch_entry_frame *ef;
  struct switch_threads_frame *sf;
  tid_t tid;

  ASSERT (function != NULL);

  /* Allocate thread. */
  t = palloc_get_page (PAL_ZERO);
  if (t == NULL)
    return TID_ERROR;

  /* Initialize thread. */
  init_thread (t, name, priority);
  tid = t->tid = allocate_tid ();

  /* Stack frame for kernel_thread(). */
  kf = alloc_frame (t, sizeof *kf);
  kf->eip = NULL;
  kf->function = function;
  kf->aux = aux;

  /* Stack frame for switch_entry(). */
  ef = alloc_frame (t, sizeof *ef);
  ef->eip = (void (*) (void)) kernel_thread;

  /* Stack frame for switch_threads(). */
  sf = alloc_frame (t, sizeof *sf);
  sf->eip = switch_entry;
  sf->ebp = 0;

  /* Add to run queue. */
  thread_unblock (t);

  return tid;
}

/* Puts the current thread to sleep.  It will not be scheduled
   again until awoken by thread_unblock().

   This function must be called with interrupts turned off.  It
   is usually a better idea to use one of the synchronization
   primitives in synch.h. */
void
thread_block (void) 
{
  ASSERT (!intr_context ());
  ASSERT (intr_get_level () == INTR_OFF);

  thread_current ()->status = THREAD_BLOCKED;
  schedule ();
}

/* Puts the thread to sleep, and sets it to be woken up
after a given amount of clock ticks. */
void
thread_sleep (int64_t ticks)
{
  struct thread *t = thread_current();

  ASSERT (!intr_context() );
  ASSERT (!intr_get_level () == INTR_ON);

  if (ticks > 0)
  {
    t->wakeup_tick = ticks;
    list_insert_ordered (&sleep_list, &t->sleep_elem, sleeping_thread_comparison, NULL);

    thread_block();
  }
  
}

/* Transitions a blocked thread T to the ready-to-run state.
   This is an error if T is not blocked.  (Use thread_yield() to
   make the running thread ready.)

   This function does not preempt the running thread.  This can
   be important: if the caller had disabled interrupts itself,
   it may expect that it can atomically unblock a thread and
   update other data. */
void
thread_unblock (struct thread *t) 
{
  enum intr_level old_level;

  ASSERT (is_thread (t));

  old_level = intr_disable ();
  ASSERT (t->status == THREAD_BLOCKED);
  list_push_back (&ready_list, &t->elem);
  t->status = THREAD_READY;
  intr_set_level (old_level);
}

/* Returns the name of the running thread. */
const char *
thread_name (void) 
{
  return thread_current ()->name;
}

/* Returns the running thread.
   This is running_thread() plus a couple of sanity checks.
   See the big comment at the top of thread.h for details. */
struct thread *
thread_current (void) 
{
  struct thread *t = running_thread ();
  
  /* Make sure T is really a thread.
     If either of these assertions fire, then your thread may
     have overflowed its stack.  Each thread has less than 4 kB
     of stack, so a few big automatic arrays or moderate
     recursion can cause stack overflow. */
  ASSERT (is_thread (t));
  ASSERT (t->status == THREAD_RUNNING);

  return t;
}

/* Returns the running thread's tid. */
tid_t
thread_tid (void) 
{
  return thread_current ()->tid;
}

/* Deschedules the current thread and destroys it.  Never
   returns to the caller. */
void
thread_exit (void) 
{
  ASSERT (!intr_context ());

#ifdef USERPROG
  process_exit ();
#endif

  /* Remove thread from all threads list, set our status to dying,
     and schedule another process.  That process will destroy us
     when it calls thread_schedule_tail(). */
  intr_disable ();
  list_remove (&thread_current()->allelem);
  thread_current ()->status = THREAD_DYING;
  schedule ();
  NOT_REACHED ();
}

/* Yields the CPU.  The current thread is not put to sleep and
   may be scheduled again immediately at the scheduler's whim. */
void
thread_yield (void) 
{
  struct thread *cur = thread_current ();
  enum intr_level old_level;
  
  ASSERT (!intr_context ());

  old_level = intr_disable ();
  if (cur != idle_thread) 
    list_push_back (&ready_list, &cur->elem);
  cur->status = THREAD_READY;
  schedule ();
  intr_set_level (old_level);
}

/* Invoke function 'func' on all threads, passing along 'aux'.
   This function must be called with interrupts off. */
void
thread_foreach (thread_action_func *func, void *aux)
{
  struct list_elem *e;

  ASSERT (intr_get_level () == INTR_OFF);

  for (e = list_begin (&all_list); e != list_end (&all_list);
       e = list_next (e))
    {
      struct thread *t = list_entry (e, struct thread, allelem);
      func (t, aux);
    }
}

/* Sets the current thread's priority to NEW_PRIORITY. */
void
thread_set_priority (int new_priority) 
{
<<<<<<< HEAD
  enum intr_level old_level;
  old_level = intr_disable();
  if(thread_current()->priority < new_priority){
    thread_current()->originalPriority = thread_current()->priority;
    thread_current()->priority = new_priority;

=======
  thread_current()->priority = new_priority;
>>>>>>> 11169c07
}

/* Returns the current thread's priority. */
int
thread_get_priority (void) 
{
  enum  intr_level old_level;
  int priority;

  old_level = intr_disable();
  priority = thread_current()->priority;
  intr_set_level  (old_level);

  return priority;
}

/* Sets the current thread's nice value to NICE. */
void
thread_set_nice (int nice UNUSED) 
{
  /* Not yet implemented. */
}

/* Returns the current thread's nice value. */
int
thread_get_nice (void) 
{
  /* Not yet implemented. */
  return 0;
}

/* Returns 100 times the system load average. */
int
thread_get_load_avg (void) 
{
  /* Not yet implemented. */
  return 0;
}

/* Returns 100 times the current thread's recent_cpu value. */
int
thread_get_recent_cpu (void) 
{
  /* Not yet implemented. */
  return 0;
}

/* Idle thread.  Executes when no other thread is ready to run.

   The idle thread is initially put on the ready list by
   thread_start().  It will be scheduled once initially, at which
   point it initializes idle_thread, "up"s the semaphore passed
   to it to enable thread_start() to continue, and immediately
   blocks.  After that, the idle thread never appears in the
   ready list.  It is returned by next_thread_to_run() as a
   special case when the ready list is empty. */
static void
idle (void *idle_started_ UNUSED) 
{
  struct semaphore *idle_started = idle_started_;
  idle_thread = thread_current ();
  sema_up (idle_started);

  for (;;) 
    {
      /* Let someone else run. */
      intr_disable ();
      thread_block ();

      /* Re-enable interrupts and wait for the next one.

         The `sti' instruction disables interrupts until the
         completion of the next instruction, so these two
         instructions are executed atomically.  This atomicity is
         important; otherwise, an interrupt could be handled
         between re-enabling interrupts and waiting for the next
         one to occur, wasting as much as one clock tick worth of
         time.

         See [IA32-v2a] "HLT", [IA32-v2b] "STI", and [IA32-v3a]
         7.11.1 "HLT Instruction". */
      asm volatile ("sti; hlt" : : : "memory");
    }
}

/* Function used as the basis for a kernel thread. */
static void
kernel_thread (thread_func *function, void *aux) 
{
  ASSERT (function != NULL);

  intr_enable ();       /* The scheduler runs with interrupts off. */
  function (aux);       /* Execute the thread function. */
  thread_exit ();       /* If function() returns, kill the thread. */
}

/* Returns the running thread. */
struct thread *
running_thread (void) 
{
  uint32_t *esp;

  /* Copy the CPU's stack pointer into `esp', and then round that
     down to the start of a page.  Because `struct thread' is
     always at the beginning of a page and the stack pointer is
     somewhere in the middle, this locates the curent thread. */
  asm ("mov %%esp, %0" : "=g" (esp));
  return pg_round_down (esp);
}

/* Returns true if T appears to point to a valid thread. */
static bool
is_thread (struct thread *t)
{
  return t != NULL && t->magic == THREAD_MAGIC;
}

/* Does basic initialization of T as a blocked thread named
   NAME. */
static void
init_thread (struct thread *t, const char *name, int priority)
{
  enum intr_level old_level;

  ASSERT (t != NULL);
  ASSERT (PRI_MIN <= priority && priority <= PRI_MAX);
  ASSERT (name != NULL);
  
  memset (t, 0, sizeof *t);
  t->status = THREAD_BLOCKED;
  strlcpy (t->name, name, sizeof t->name);
  t->stack = (uint8_t *) t + PGSIZE;
  t->priority = priority;
  t->magic = THREAD_MAGIC;

  old_level = intr_disable ();
  list_push_back (&all_list, &t->allelem);
  intr_set_level (old_level);
}

/* Allocates a SIZE-byte frame at the top of thread T's stack and
   returns a pointer to the frame's base. */
static void *
alloc_frame (struct thread *t, size_t size) 
{
  /* Stack data is always allocated in word-size units. */
  ASSERT (is_thread (t));
  ASSERT (size % sizeof (uint32_t) == 0);

  t->stack -= size;
  return t->stack;
}

/* Chooses and returns the next thread to be scheduled.  Should
   return a thread from the run queue, unless the run queue is
   empty.  (If the running thread can continue running, then it
   will be in the run queue.)  If the run queue is empty, return
   idle_thread. */
static struct thread *
next_thread_to_run (void) 
{
  if (list_empty (&ready_list))
    return idle_thread;
  else
    return list_entry (list_pop_front (&ready_list), struct thread, elem);
}

/* Completes a thread switch by activating the new thread's page
   tables, and, if the previous thread is dying, destroying it.

   At this function's invocation, we just switched from thread
   PREV, the new thread is already running, and interrupts are
   still disabled.  This function is normally invoked by
   thread_schedule() as its final action before returning, but
   the first time a thread is scheduled it is called by
   switch_entry() (see switch.S).

   It's not safe to call printf() until the thread switch is
   complete.  In practice that means that printf()s should be
   added at the end of the function.

   After this function and its caller returns, the thread switch
   is complete. */
void
thread_schedule_tail (struct thread *prev)
{
  struct thread *cur = running_thread ();
  
  ASSERT (intr_get_level () == INTR_OFF);

  /* Mark us as running. */
  cur->status = THREAD_RUNNING;

  /* Start new time slice. */
  thread_ticks = 0;

#ifdef USERPROG
  /* Activate the new address space. */
  process_activate ();
#endif

  /* If the thread we switched from is dying, destroy its struct
     thread.  This must happen late so that thread_exit() doesn't
     pull out the rug under itself.  (We don't free
     initial_thread because its memory was not obtained via
     palloc().) */
  if (prev != NULL && prev->status == THREAD_DYING && prev != initial_thread) 
    {
      ASSERT (prev != cur);
      palloc_free_page (prev);
    }
}

/* Schedules a new process.  At entry, interrupts must be off and
   the running process's state must have been changed from
   running to some other state.  This function finds another
   thread to run and switches to it.

   It's not safe to call printf() until thread_schedule_tail()
   has completed. */
static void
schedule (void) 
{
  struct thread *cur = running_thread ();
  struct thread *next = next_thread_to_run ();
  struct thread *prev = NULL;

  ASSERT (intr_get_level () == INTR_OFF);
  ASSERT (cur->status != THREAD_RUNNING);
  ASSERT (is_thread (next));

  if (cur != next)
    prev = switch_threads (cur, next);
  thread_schedule_tail (prev);
}

/* Returns a tid to use for a new thread. */
static tid_t
allocate_tid (void) 
{
  static tid_t next_tid = 1;
  tid_t tid;

  lock_acquire (&tid_lock);
  tid = next_tid++;
  lock_release (&tid_lock);

  return tid;
}

/* Keeps the list of sleeping threads in order*/
static bool
sleeping_thread_comparison (const struct list_elem *a, const struct list_elem *b, void *aux UNUSED)
{
  struct thread *to_sleep;
  struct thread *sleeping;

  to_sleep = list_entry(a, struct thread, sleep_elem);
  sleeping = list_entry(b, struct thread, sleep_elem);

  if (to_sleep->wakeup_tick < sleeping->wakeup_tick)
  {
    sleeping->wakeup_tick -= to_sleep->wakeup_tick;
    return true;
  }
  else
  {
    to_sleep->wakeup_tick -= sleeping->wakeup_tick;
    return false;
  }
}

/* Offset of `stack' member within `struct thread'.
   Used by switch.S, which can't figure it out on its own. */
uint32_t thread_stack_ofs = offsetof (struct thread, stack);
<|MERGE_RESOLUTION|>--- conflicted
+++ resolved
@@ -74,8 +74,6 @@
 void thread_schedule_tail (struct thread *prev);
 static tid_t allocate_tid (void);
 
-//Used to keep the list of currently sleeping threads in the correct order
-static bool sleeping_thread_comparison (const struct list_elem *a, const struct list_elem *b, void *aux UNUSED);
 
 /* Initializes the threading system by transforming the code
    that's currently running into a thread.  This can't work in
@@ -132,8 +130,6 @@
 thread_tick (void) 
 {
   struct thread *t = thread_current ();
-  struct thread *sleeping_thread;
-  struct list_elem *e;
 
   /* Update statistics. */
   if (t == idle_thread)
@@ -149,6 +145,7 @@
   if (++thread_ticks >= TIME_SLICE)
     intr_yield_on_return ();
 
+  /*
   //Wake up any sleeping threads
   if (!list_empty (&sleep_list))
   {
@@ -165,6 +162,31 @@
       thread_unblock (sleeping_thread);
     }
   }
+  */
+    /* Iterate through all sleeping threads in SLEEPING LIST, decrease the
+     REMAINING TIME TO WAKE UP of these threads by 1. If any of them have a
+	 zero REMAINING TIME TO WAKE UP, wake up these threads. */
+  struct list_elem *e = list_begin (&sleep_list);
+  struct list_elem *temp;
+  
+  while (e != list_end (&sleep_list))
+    {
+	  struct thread *t = list_entry (e, struct thread, sleep_elem);
+	  temp = e;
+	  e = list_next (e);
+	  
+	  ASSERT (t->status == THREAD_BLOCKED);
+	  
+	  if (t->wakeup_tick > 0)
+        {
+          t->wakeup_tick--;
+	      if (t->wakeup_tick <= 0)
+		    {
+			  thread_unblock(t);
+			  list_remove (temp);
+			}
+	    }
+	}
 }
 
 /* Prints thread statistics. */
@@ -229,6 +251,9 @@
   /* Add to run queue. */
   thread_unblock (t);
 
+  // ADDED
+  // check to see if another thread has a bigger priority, if yes, yield
+  attemptThreadYield();
   return tid;
 }
 
@@ -246,26 +271,6 @@
 
   thread_current ()->status = THREAD_BLOCKED;
   schedule ();
-}
-
-/* Puts the thread to sleep, and sets it to be woken up
-after a given amount of clock ticks. */
-void
-thread_sleep (int64_t ticks)
-{
-  struct thread *t = thread_current();
-
-  ASSERT (!intr_context() );
-  ASSERT (!intr_get_level () == INTR_ON);
-
-  if (ticks > 0)
-  {
-    t->wakeup_tick = ticks;
-    list_insert_ordered (&sleep_list, &t->sleep_elem, sleeping_thread_comparison, NULL);
-
-    thread_block();
-  }
-  
 }
 
 /* Transitions a blocked thread T to the ready-to-run state.
@@ -285,7 +290,9 @@
 
   old_level = intr_disable ();
   ASSERT (t->status == THREAD_BLOCKED);
-  list_push_back (&ready_list, &t->elem);
+  //CHANGED, insert using priority instead of pushing things to the back
+  // (smallest -> biggest)
+  list_insert_ordered(&ready_list,&t->elem,compareThreadPriority,NULL);
   t->status = THREAD_READY;
   intr_set_level (old_level);
 }
@@ -355,8 +362,12 @@
   ASSERT (!intr_context ());
 
   old_level = intr_disable ();
-  if (cur != idle_thread) 
-    list_push_back (&ready_list, &cur->elem);
+  if (cur != idle_thread){
+    // CHANGED, order thread by priority instead of pushing to the back of list
+    // (smallest -> biggest)
+    list_insert_ordered(&ready_list,&cur->elem,compareThreadPriority,NULL);
+  }
+
   cur->status = THREAD_READY;
   schedule ();
   intr_set_level (old_level);
@@ -383,30 +394,46 @@
 void
 thread_set_priority (int new_priority) 
 {
-<<<<<<< HEAD
-  enum intr_level old_level;
-  old_level = intr_disable();
-  if(thread_current()->priority < new_priority){
-    thread_current()->originalPriority = thread_current()->priority;
-    thread_current()->priority = new_priority;
-
-=======
-  thread_current()->priority = new_priority;
->>>>>>> 11169c07
+  static struct semaphore mutex;
+  static bool semaInitalized = false;
+  if(!semaInitalized){
+    sema_init(&mutex,0);
+    semaInitalized = true;
+  }
+
+  sema_up(&mutex);
+  // store priority
+  thread_current ()->originalPriority = new_priority;
+
+  if(!thread_mlfqs){
+    struct thread* t = thread_current();
+
+    if(list_empty(&t->locks)){
+      t->priority = new_priority;
+    }
+    else{
+      // max lock priority
+      int lockPriority = list_entry(list_max(&t->locks, compareLockPriority, NULL), struct lock, elem)->priority;
+
+      if(new_priority > lockPriority){
+        t->priority = new_priority;
+      }
+      else{
+        t->priority = lockPriority;
+      }
+    }
+  }
+  sema_down(&mutex);
+  
+  /* check if there are threads with higher priority than current one, if yes, yield */
+  attemptThreadYield();
 }
 
 /* Returns the current thread's priority. */
 int
 thread_get_priority (void) 
 {
-  enum  intr_level old_level;
-  int priority;
-
-  old_level = intr_disable();
-  priority = thread_current()->priority;
-  intr_set_level  (old_level);
-
-  return priority;
+  return thread_current()->priority;
 }
 
 /* Sets the current thread's nice value to NICE. */
@@ -439,7 +466,6 @@
   /* Not yet implemented. */
   return 0;
 }
- 
 /* Idle thread.  Executes when no other thread is ready to run.
 
@@ -489,7 +515,6 @@
   function (aux);       /* Execute the thread function. */
   thread_exit ();       /* If function() returns, kill the thread. */
 }
- 
 /* Returns the running thread. */
 struct thread *
@@ -529,6 +554,13 @@
   t->stack = (uint8_t *) t + PGSIZE;
   t->priority = priority;
   t->magic = THREAD_MAGIC;
+  
+  //ADDED
+  t->wakeup_tick = 0;
+  t->originalPriority = priority;
+  t->waitingLock = NULL;
+  list_init(&t->locks);
+  //
 
   old_level = intr_disable ();
   list_push_back (&all_list, &t->allelem);
@@ -559,7 +591,9 @@
   if (list_empty (&ready_list))
     return idle_thread;
   else
-    return list_entry (list_pop_front (&ready_list), struct thread, elem);
+    // CHANGED
+    // return thread with largest priority in ready_list
+    return list_entry (list_pop_back (&ready_list), struct thread, elem);
 }
 
 /* Completes a thread switch by activating the new thread's page
@@ -645,29 +679,55 @@
   return tid;
 }
 
-/* Keeps the list of sleeping threads in order*/
-static bool
-sleeping_thread_comparison (const struct list_elem *a, const struct list_elem *b, void *aux UNUSED)
-{
-  struct thread *to_sleep;
-  struct thread *sleeping;
-
-  to_sleep = list_entry(a, struct thread, sleep_elem);
-  sleeping = list_entry(b, struct thread, sleep_elem);
-
-  if (to_sleep->wakeup_tick < sleeping->wakeup_tick)
-  {
-    sleeping->wakeup_tick -= to_sleep->wakeup_tick;
+
+/* Complete all thread-specific Settings while putting the current thread to
+   sleep. */
+void
+thread_set_sleeping (int64_t ticks)
+{
+  struct thread *cur = thread_current ();
+  cur->wakeup_tick = ticks;
+  list_push_back (&sleep_list, &cur->sleep_elem);
+  thread_block ();
+}
+
+// check to see if max priority from ready list or current thread is bigger
+// if readylist is bigger than yield
+void attemptThreadYield(){
+  enum intr_level old_level = intr_disable();
+  bool emtpy =!list_empty(&ready_list) && list_entry(list_back(&ready_list), struct thread, elem)->priority > thread_get_priority();
+  intr_set_level(old_level);
+
+  if(emtpy){
+    thread_yield();
+  }
+}
+
+// remove thread from list and reinsert it
+void reorderReadyList(struct thread *t){
+  static struct semaphore mutex;
+  static bool semaInitialized = false;
+  if(!semaInitialized){
+    sema_init(&mutex,0);
+    semaInitialized = true;
+  }
+
+  sema_up(&mutex);
+  list_remove(&t->elem);
+  list_insert_ordered(&ready_list, &t->elem, compareThreadPriority, NULL);
+  sema_down(&mutex);
+}
+
+/*  Compare thread priorities and retrun true if b is equal or greater */
+bool compareThreadPriority(const struct list_elem *a,const struct list_elem *b, void * aux UNUSED){
+  int aPrio = list_entry(a, struct thread, elem)->priority;
+  int bPrio = list_entry(b, struct thread, elem)->priority;
+  
+  if(aPrio <= bPrio){
     return true;
   }
-  else
-  {
-    to_sleep->wakeup_tick -= sleeping->wakeup_tick;
-    return false;
-  }
-}
--
+  return false;
+}
 /* Offset of `stack' member within `struct thread'.
    Used by switch.S, which can't figure it out on its own. */
-uint32_t thread_stack_ofs = offsetof (struct thread, stack);
+uint32_t thread_stack_ofs = offsetof (struct thread, stack);